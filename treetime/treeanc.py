--- conflicted
+++ resolved
@@ -21,13 +21,8 @@
     """
 
     def __init__(self, tree=None, aln=None, gtr=None, fill_overhangs=True,
-<<<<<<< HEAD
                 ref=None, verbose = ttconf.VERBOSE, ignore_gaps=True, convert_upper=True,
-                **kwargs):
-=======
-                 verbose = ttconf.VERBOSE, ignore_gaps=True,  convert_upper=True,
-                 log=None, **kwargs):
->>>>>>> 613600da
+                log=None, **kwargs):
         """
         TreeAnc constructor. It prepares tree, attach sequences to the leaf nodes,
         and sets some configuration parameters.
@@ -302,21 +297,13 @@
         in the alignment and assign this sequence as a character array
         '''
         failed_leaves= 0
-<<<<<<< HEAD
         if type(self.aln) is dict:
             dic_aln = self.aln
         else:
             dic_aln = {k.name: seq_utils.seq2array(k.seq, fill_overhangs=self.fill_overhangs,
                                                    ambiguous_character=self.gtr.ambiguous)
                                 for k in self.aln} #
-=======
-        dic_aln = {k.name: seq_utils.seq2array(k.seq, fill_overhangs=self.fill_overhangs,
-                                               ambiguous_character=self.gtr.ambiguous)
-                            for k in self.aln} #
-        self.seq_len = self.aln.get_alignment_length()
-        self.one_mutation = 1.0/self.seq_len
-
->>>>>>> 613600da
+
         # loop over tree,
         for l in self.tree.find_clades():
             if l.name in dic_aln:
@@ -333,16 +320,15 @@
             else: # could not assign sequence for internal node - is OK
                 pass
 
-<<<<<<< HEAD
         if type(self.aln) is dict:
             self.seq_len = len(self.ref)
         else:
             self.seq_len = self.aln.get_alignment_length()
         self.one_mutation = 1.0/self.seq_len
-=======
+
         if failed_leaves:
             self.logger("***WARNING: TreeAnc: %d nodes don't have a matching sequence in the alignment. POSSIBLE ERROR."%failed_leaves, 0, warn=True)
->>>>>>> 613600da
+
         self.make_reduced_alignment()
 
 
