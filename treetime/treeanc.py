from __future__ import print_function, division
import time
import config as ttconf
from Bio import Phylo
from Bio import AlignIO
import numpy as np
from gtr import GTR
import seq_utils
from version import tt_version as __version__
try:
    from itertools import izip
except ImportError:  #python3.x
    izip = zip

min_branch_length = 1e-3


class TreeAnc(object):
    """
    Class defines simple tree object with basic interface methods: reading and
    saving from/to files, initializing leaves with sequences from the
    alignment, making ancestral state inferrence
    """

<<<<<<< HEAD
    def __init__(self, tree=None, aln=None, gtr=None, fill_overhangs=True, verbose = ttconf.VERBOSE, **kwargs):
        """
        TreeAnc constructor. It prepares tree, attach sequences to the leaf nodes,
        and sets some configuration parameters.

        Parameters
        ----------

         tree : str, Bio.Phylo.Tree
            Phylogenetic tree. String passed is interpreted as a filename to
            construct the Biopython tree.

         aln : str, Bio.Align.MultipleSequenceAlignment
            Sequence alignment. If a string passed, it is interpreted as the
            filename to read Biopython alignment from.

         gtr : str, GTR
            gtr model object. If string passed, it is interpreted as the type of
            the GTR model. A new GTR instance will be created for this type.
           **Note** some GTR types require additional configuration parameters.
           If the new GTR is being instantiated, these parameters are expected
           to be passed as kwargs. If nothing is passed, the default values are
           used, which might cause unexpected results.

         fill_overhangs : bool
            In some cases, the missing data on both ends of the alignment is
            filled with the gap sign('-'). As we suppose that the most
            appropriate way to deal with the missing data is to assign it to the
            "unknown" character ('N' for nucleotides, 'X' for aminoacids). If the
            parameter is set to True, the end-gaps are converted to unknonwn
            symbols. Otherwise, the alignment is treated as-is

         verbose : int
            verbosity level as number from 0 (lowest) to 10 (highest).

        Keyword Args
        ------------

          Keyword arguments to construct GTR model

        """
=======
    def __init__(self, tree=None, aln=None, gtr=None, fill_overhangs=True,
                 verbose = ttconf.VERBOSE, **kwargs):
>>>>>>> 586b25ae
        if tree is None:
            raise("TreeAnc requires a tree!")
        self.__version__ = __version__
        self.t_start = time.time()
        self.verbose = verbose
        self.logger("TreeAnc: set-up",1)
        self._internal_node_count = 0
        self.use_mutation_length=False
        self.one_mutation = None
        self.fill_overhangs = fill_overhangs

        # TODO: set explicitly
        self.ignore_gaps = True
        if gtr is not None:
            self.set_gtr(gtr, **kwargs)
        if tree is None:
            self.logger("TreeAnc: tree loading failed! exiting",0)
            return
        else:
            self.tree = tree

        self.aln = aln
        if aln is not None:
            self._attach_sequences_to_nodes()

    def logger(self, msg, level, warn=False):
<<<<<<< HEAD
        """
        Print log message *msg* to stdout.

        Parameters
        -----------

         msg : str
            string to print on the screen

         level : int
            log-level. Only the messages with the level higher than the
            current verbose level will be shown.

         warn : bool
            warning flag. If True, the message will be displayed
            regardless of its log-level.

        """
        if level<self.verbose or warn:
=======
        if level<self.verbose or (warn and level<=self.verbose):
>>>>>>> 586b25ae
            dt = time.time() - self.t_start
            outstr = '\n' if level<2 else ''
            outstr+=format(dt, '4.2f')+'\t'
            outstr+= level*'-'
            outstr+=msg
            print(outstr)


####################################################################
## SET-UP
####################################################################
    @property
    def leaves_lookup(self):
        """
        Leaves lookup is the {leaf-name:leaf-node} dictionary. It enables fast
        search of a tree leaf object by its name.
        """
        return self._leaves_lookup

    @property
    def gtr(self):
        """
        Get GTR object currently used.
        """
        return self._gtr

    @gtr.setter
    def gtr(self, value):
        """
        Set a new GTR object

        Parameters
        -----------

         value :GTR
            the new GTR object
        """
        if not isinstance(value, GTR):
            raise TypeError(" GTR instance expected")
        self._gtr = value


    def set_gtr(self, in_gtr, **kwargs):
        """
        Create new GTR model if needed, and set the model as an attribute of the
        TreeAnc class

        Parameters
        -----------

         in_gtr : str, GTR
            The gtr model to be assigned. If string is passed,
            it is understood as the name of the standard GTR model, and is
            attempted to be created through GTR.standard() interface. In case
            GTR instance is passed, it is directly set as the class attribute

<<<<<<< HEAD
=======
         - All parameters needed for the gtr creation. If none passed, defaults are assumed.
           Refer to the particular GTR models for the exact parameter values
>>>>>>> 586b25ae
        """
        if type(in_gtr)==str:
            self._gtr = GTR.standard(model=in_gtr, **kwargs)
            self._gtr.logger = self.logger

        elif isinstance(in_gtr, GTR):
            self._gtr = in_gtr
            self._gtr.logger=self.logger
        else:
            self.logger("TreeAnc.gtr_setter: can't interpret GTR model", 1, warn=True)
            raise TypeError("Cannot set GTR model to theh TReeAnc class: GTR or "
                "string expected")

        if self._gtr.ambiguous is None:
            self.fill_overhangs=False


    @property
    def tree(self):
        """
        Get reference to the phylogenetic tree currently used by the TreeAnc.
        """
        return self._tree

    @tree.setter
    def tree(self, in_tree):
        '''
        assigns a tree to the internal self._tree variable. The tree is either
        loaded from file (if in_tree is str) or assigned (if in_tree is a Phylo.tree)
        '''
        from os.path import isfile
        if isinstance(in_tree, Phylo.BaseTree.Tree):
            self._tree = in_tree
        elif type(in_tree) in [str, unicode] and isfile(in_tree):
            try:
                self._tree=Phylo.read(in_tree, 'newick')
            except:
                fmt = in_tree.split('.')[-1]
                if fmt in ['nexus', 'nex']:
                    self._tree=Phylo.read(in_tree, 'nexus')
                else:
                    self.logger('TreeAnc: could not load tree, format needs to be nexus or newick! input was '+in_tree,1)
                    self._tree = None
                    return
        else:
            self.logger('TreeAnc: could not load tree! input was '+in_tree,1)
            self._tree = None
            return

        # remove all existing sequence attributes
        for node in self._tree.find_clades():
            if hasattr(node, "sequence"):
                node.__delattr__("sequence")
            node.original_length = node.branch_length
            node.mutation_length = node.branch_length
        self.prepare_tree()


    @property
    def aln(self):
        """
        Get the multiple sequence alignment currently used by the TreeAnc
        """
        return self._aln

    @aln.setter
    def aln(self,in_aln):
        # load alignment from file if necessary
        from os.path import isfile
        from Bio.Align import MultipleSeqAlignment
        if isinstance(in_aln, MultipleSeqAlignment):
            self._aln = in_aln
        elif type(in_aln) in [str, unicode] and isfile(in_aln):
            self._aln=AlignIO.read(in_aln, 'fasta')
        else:
            self._aln = None
            return

        if hasattr(self, '_tree'):
            self._attach_sequences_to_nodes()
        else:
            self.logger("TreeAnc.aln: sequences not yet attached to tree", 3, warn=True)


<<<<<<< HEAD
    def _attach_sequences_to_nodes(self):
        """
        Make reduced alignment, and set compressed sequences to the leaf nodes
        of the tree
        """
        # loop over tree,
=======
    def attach_sequences_to_nodes(self):
        '''
        for each node of the tree, check whether there is a sequence available
        in the alignment and assign this sequence as a character array
        '''
>>>>>>> 586b25ae
        failed_leaves= 0
        dic_aln = {k.name: seq_utils.seq2array(k.seq, fill_overhangs=self.fill_overhangs,
                                               ambiguous_character=self.gtr.ambiguous)
                            for k in self.aln} #
        # loop over tree,
        for l in self.tree.find_clades():
            if l.name in dic_aln:
                l.sequence= dic_aln[l.name]
            elif l.is_terminal():
                self.logger("TreeAnc._attach_sequences_to_nodes: Cannot find sequence for leaf: %s" % l.name, 4, warn=True)
                failed_leaves += 1
                if failed_leaves > self.tree.count_terminals() / 3:
                    self.logger("Error: At least 30\\% terminal nodes cannot be assigned with a sequence!\n", 2, warn=True)
                    self.logger("Are you sure the alignment belongs to the tree?", 2, warn=True)
                    break
            else: # could not assign sequence for internal node - is OK
                pass

        self.seq_len = self.aln.get_alignment_length()
        self.one_mutation = 1.0/self.seq_len
        self.make_reduced_alignment()


    def make_reduced_alignment(self):
        """
        Create the reduced alignment from the full sequences attached to (some)
        tree nodes. The methods collects all sequences from the tree nodes, creates
        the alignment, counts the multiplicity for each column of the alignment
        ('alignment pattern'), and creates the reduced alignment, where only the
        unique patterns are present. The reduced alignment and the pattern multiplicity
        are sufficient for the GTR calculations and allow to save memory on profile
        instantiation.
        The maps from full sequence to reduced sequence and back are also stored to allow
        compressing and expanding the sequences.

        The following attributes are assigned by the method:

         - full_to_reduced_sequence_map: map to reduce a sequence
         - reduced_to_full_sequence_map: map to restore sequence from reduced alignment
         - multiplicity: numpy array, which stores the pattern multiplicity for
           each position of the reduced alignment.
         - reduced_alignment: 2D numpy array, representing the alignment. Shape is
           (N x L'), where N is number of sequences, L' - number of unique alignment patterns


        In addition, each node gets

          - cseq: compressed sequence (corresponding row of the reduced alignment)

        """

        self.logger("TreeAnc: making reduced alignment...", 1)

        from collections import defaultdict

        alignment_patterns = {}

        # bind positions in real sequence to that of the reduced (compressed) sequence
        self.full_to_reduced_sequence_map = np.zeros(self.aln.get_alignment_length(), dtype=int)

        # bind position in reduced sequence to the array of positions in real (expanded) sequence
        self.reduced_to_full_sequence_map = {}

        # create empty reduced alignment (transposed)
        tmp = []

        # transpose real alignment, for ease of iteration
        # NOTE the order of tree traversal must be the same as below
        # for assigning the cseq attributes to the nodes.
        aln_transpose = np.array([n.sequence for n in self.tree.find_clades()
                                  if hasattr(n, 'sequence')]).T

        for pi, pattern in enumerate(aln_transpose):
            str_pat = "".join(pattern)
            # if the column contains only one state and ambiguous nucleotides, replace
            # those with the state in other strains right away
            unique_letters = list(np.unique(pattern))
            if hasattr(self.gtr, "ambiguous"):
                if len(unique_letters)==2 and self.gtr.ambiguous in unique_letters:
                    other = [c for c in unique_letters if c!=self.gtr.ambiguous][0]
                    str_pat = str_pat.replace(self.gtr.ambiguous, other)
                    unique_letters = [other]
            # if there is a mutation in this column, give it its private pattern
            # this is required when sampling mutations from reconstructed profiles.
            # otherwise, all mutations corresponding to the same pattern will be coupled.
            if len(unique_letters)>1:
                str_pat += '_%d'%pi

            # if the pattern is not yet seen,
            if str_pat not in alignment_patterns:

                # bind the index in the reduced aln, index in sequence to the pattern string
                alignment_patterns[str_pat] = (len(tmp), [pi])
                # append this pattern to the reduced alignment
                tmp.append(pattern)
            else:
                # if the pattern is alredy seen, append the position in the real
                # sequence to the reduced aln<->sequence_pos_indexes map
                alignment_patterns[str_pat][1].append(pi)

        # count how many times each column is repeated in the real alignment
        self.multiplicity = np.zeros(len(alignment_patterns))
        for p, pos in alignment_patterns.values():
            self.multiplicity[p]=len(pos)

        # create the reduced alignment as np array
        self.reduced_alignment = np.array(tmp).T

        # create map to compress a sequence
        for p, pos in alignment_patterns.values():
            self.full_to_reduced_sequence_map[np.array(pos)]=p

        # create a map to reconstruct full sequence from the reduced (compressed) sequence
        for p, val in alignment_patterns.iteritems():
            alignment_patterns[p]=(val[0], np.array(val[1], dtype=int))
            self.reduced_to_full_sequence_map[val[0]]=np.array(val[1], dtype=int)

        # assign compressed sequences to all nodes of the tree, which have sequence assigned
        # NOTE the order of tree traversal must be the same as above to catch the
        # index in the reduced alignment correctly
        seq_count = 0
        for n in self.tree.find_clades():
            if hasattr(n, 'sequence'):
                n.cseq = self.reduced_alignment[seq_count]
                seq_count+=1


    def prepare_tree(self):
        """
        Set link to parent and net distance to root for all tree nodes.
        Should be run once the tree is read and after every tree topology or branch
        length optimizations.
        """
        if self.one_mutation is None:
            self.tree.root.branch_length = 0.001
        else:
            self.tree.root.branch_length = self.one_mutation
        self.tree.root.mutation_length = self.tree.root.branch_length
        self.tree.root.mutations = []
        self.tree.ladderize()
        self._prepare_nodes()
        self._leaves_lookup = {node.name:node for node in self.tree.get_terminals()}


    def _prepare_nodes(self):
        """
        Set auxilliary parameters to every node of the tree.
        """
        self.tree.root.up = None
        self.tree.root.bad_branch=self.tree.root.bad_branch if hasattr(self.tree.root, 'bad_branch') else False
        internal_node_count = 0
        for clade in self.tree.get_nonterminals(order='preorder'): # parents first
            internal_node_count+=1
            if clade.name is None:
                clade.name = "NODE_" + format(self._internal_node_count, '07d')
                self._internal_node_count += 1
            for c in clade.clades:
                c.bad_branch=c.bad_branch if hasattr(c, 'bad_branch') else False
                c.up = clade
        self._calc_dist2root()
        self._internal_node_count = max(internal_node_count, self._internal_node_count)

    def _calc_dist2root(self):
        """
        For each node in the tree, set its root-to-node distance as dist2root
        attribute
        """
        self.tree.root.dist2root = 0.0
        for clade in self.tree.get_nonterminals(order='preorder'): # parents first
            for c in clade.clades:
                if not hasattr(c, 'mutation_length'):
                    c.mutation_length=c.branch_length
                c.dist2root = c.up.dist2root + c.mutation_length

####################################################################
## END SET-UP
####################################################################

    def infer_gtr(self, print_raw=False, marginal=False, normalized_rate=True,
                  fixed_pi=None, **kwargs):
        """
        Calculates GTR model given the multiple sequence alignment and the tree.
        It performs ancestral sequence inferrence (joint or marginal) followed by
        the branch lengths optimization. Then, the numbers of mutations are counted
        in the optimal tree and related to the time within the mutation happened.
        From this statistics, the relative state transition probabilities are inferred,
        and the transition matrix is computed.
        The result is used to construct the new GTR model of type 'custom'.
        The model is assigned to the TreeAnc and is used in the following analysis.

        Parameters
        -----------

         print_raw : bool
            Should print the inferred GTR model?

         marginal : bool
            Should use marginal sequence reconstruction?

         normalized_rate : bool
            If True, will set the mutation rate prefactor to 1.0.

         fixed_pi : np.array, None
            Provide the equilibrium character concentrations.
            If None is passed, the concentrations will be inferred from scratch.

        Returns
        -------

         gtr : GTR
            The inferred GTR model.
        """

        # decide which type of the Maximum-likelihood reconstruction use
        # (marginal) or (joint)
        if marginal:
            _ml_anc = self._ml_anc_marginal
        else:
            _ml_anc = self._ml_anc_joint

        self.logger("TreeAnc inferring the GTR model from the tree...", 1)
        _ml_anc(final=True, **kwargs) # call one of the reconstruction types
        alpha = list(self.gtr.alphabet)
        n=len(alpha)
        nij = np.zeros((n,n))
        Ti = np.zeros(n)

        self.logger("TreeAnc.infer_gtr: counting mutations...", 2)
        for node in self.tree.find_clades():
            if hasattr(node,'mutations'):
                for a,pos, d in node.mutations:
                    i,j = alpha.index(a), alpha.index(d)
                    nij[i,j]+=1
                    Ti[i] += 0.5*self._branch_length_to_gtr(node)
                    Ti[j] -= 0.5*self._branch_length_to_gtr(node)
                for ni,nuc in enumerate(node.cseq):
                    i = alpha.index(nuc)
                    Ti[i] += self._branch_length_to_gtr(node)*self.multiplicity[ni]
        self.logger("TreeAnc.infer_gtr: counting mutations...done", 3)
        if print_raw:
            print('alphabet:',alpha)
            print('n_ij:', nij)
            print('T_i:', Ti)
        root_state = np.array([np.sum((self.tree.root.cseq==nuc)*self.multiplicity) for nuc in alpha])

        self._gtr = GTR.infer(nij, Ti, root_state, fixed_pi=fixed_pi, pc=5.0,
                              alphabet=self.gtr.alphabet, logger=self.logger,
                              prof_map = self.gtr.profile_map)
        if normalized_rate:
            self.logger("TreeAnc.infer_gtr: setting overall rate to 1.0...", 2)
            self._gtr.mu=1.0
        return self._gtr


###################################################################
### ancestral reconstruction
###################################################################
    def infer_ancestral_sequences(self,*args, **kwargs):
        """Shortcut for :meth:`reconstruct_anc`

        Reconstruct ancestral states

        Parameters
        -----------

         method : str
            Method to use. Supported values are "fitch" and "ml"

        Returns
        -------

         N_diff : int
            Number of nucleotides different from the previous
            reconstruction.  If there were no pre-set sequences, returns N*L

        """
        self.reconstruct_anc(*args,**kwargs)


    def reconstruct_anc(self, method='ml', infer_gtr=False, marginal=False, **kwargs):
        """

        Reconstruct ancestral states

        Parameters
        -----------

         method : str
            Method to use. Supported values are "fitch" and "ml"

        Returns
        -------

         N_diff : int
            Number of nucleotides different from the previous
            reconstruction.  If there were no pre-set sequences, returns N*L
        """
        self.logger("TreeAnc.infer_ancestral_sequences: method: " + method, 1)

        if method == 'ml':
            if marginal:
                _ml_anc = self._ml_anc_marginal
            else:
                _ml_anc = self._ml_anc_joint
        else:
            _ml_anc = self._fitch_anc

        if infer_gtr:
            self.infer_gtr(marginal=marginal, **kwargs)
            N_diff = _ml_anc(**kwargs)
        else:
            N_diff = _ml_anc(**kwargs)

        return N_diff

    def get_mutations(self, node):
        """
        Get the mutations on a tree branch. Take compressed sequences from both sides
        of the branch (attached to the node), compute mutations between them, and
        expand these mutations to the positions in the real sequences.

        Parameters
        ----------

         node : PhyloTree.Clade
            Tree node, which is the child node attached to the branch.

        Returns
        -------

          muts : list
            List of mutations. Each mutation is represented as tuple of
            (parent_state, position, child_state).

        """
        muts = []
        for p, (anc, der) in enumerate(izip(node.up.cseq, node.cseq)):
            # only if the states in compressed sequences differ:
            if anc!=der:
                # expand to the positions in real sequence
                muts.extend([(anc, pos, der) for pos in self.reduced_to_full_sequence_map[p]])

        #sort by position
        return sorted(muts, key=lambda x:x[1])


    def expanded_sequence(self, node):
        """
        Get node's compressed sequence and expand it to the real sequence

        Parameters
        ----------

         node  : PhyloTree.Clade
            Tree node

        Returns
        -------

         seq : np.array
            Sequence as np.array of chars
        """
        seq = np.zeros_like(self.full_to_reduced_sequence_map, dtype='S1')
        for pos, state in enumerate(node.cseq):
            seq[self.reduced_to_full_sequence_map[pos]] = state

        return seq


###################################################################
### FITCH
###################################################################
    def _fitch_anc(self, **kwargs):
        """
        Reconstruct ancestral states using Fitch's algorithm. The method requires
        sequences to be assigned to leaves. It implements the iteration from
        leaves to the root constructing the Fitch profiles for each character of
        the sequence, and then by propagating from the root to the leaves,
        reconstructs the sequences of the internal nodes.

        Keyword Args
        ------------


        Returns
        -------

         Ndiff : int
            Number of the characters that changed since the previous
            reconstruction. These changes are determined from the pre-set
            sequence attributes of the nodes. If there are no sequences available
            (i.e., no reconstruction has been made before), returns the total
            number of characters in the tree.

        """
        # set fitch profiiles to each terminal node

        for l in self.tree.get_terminals():
            l.state = [[k] for k in l.cseq]

        L = len(self.tree.get_terminals()[0].cseq)

        self.logger("TreeAnc._fitch_anc: Walking up the tree, creating the Fitch profiles",2)
        for node in self.tree.get_nonterminals(order='postorder'):
            node.state = [self._fitch_state(node, k) for k in range(L)]

        ambs = [i for i in range(L) if len(self.tree.root.state[i])>1]
        if len(ambs) > 0:
            for amb in ambs:
                self.logger("Ambiguous state of the root sequence "
                                    "in the position %d: %s, "
                                    "choosing %s" % (amb, str(self.tree.root.state[amb]),
                                                     self.tree.root.state[amb][0]), 4)
        self.tree.root.cseq = np.array([k[np.random.randint(len(k)) if len(k)>1 else 0]
                                           for k in self.tree.root.state])

        self.tree.root.sequence = self.expanded_sequence(self.tree.root)


        self.logger("TreeAnc._fitch_anc: Walking down the self.tree, generating sequences from the "
                         "Fitch profiles.", 2)
        N_diff = 0
        for node in self.tree.get_nonterminals(order='preorder'):
            if node.up != None: # not root
                sequence =  np.array([node.up.cseq[i]
                        if node.up.cseq[i] in node.state[i]
                        else node.state[i][0] for i in range(L)])
                if hasattr(node, 'sequence'):
                    N_diff += (sequence!=node.cseq).sum()
                else:
                    N_diff += L
                node.cseq = sequence
                node.sequence = self.expanded_sequence(node)
                node.mutations = self.get_mutations(node)

            node.profile = seq_utils.seq2prof(node.cseq, self.gtr.profile_map)
            del node.state # no need to store Fitch states
        self.logger("Done ancestral state reconstruction",3)
        for node in self.tree.get_terminals():
            node.profile = seq_utils.seq2prof(node.cseq, self.gtr.profile_map)
        return N_diff

    def _fitch_state(self, node, pos):
        """
        Determine the Fitch profile for a single character of the node's sequence.
        The profile is essentially the intersection between the children's
        profiles or, if the former is empty, the union of the profiles.

        Parameters
        ----------

         node : PhyloTree.Clade:
            Internal node which the profiles are to be determined

         pos : int
            Position in the node's sequence which the profiles should
            be determinedf for.

        Returns
        -------
         state : numpy.array
            Fitch profile for the character at position pos of the given node.
        """
        state = self._fitch_intersect([k.state[pos] for k in node.clades])
        if len(state) == 0:
            state = np.concatenate([k.state[pos] for k in node.clades])
        return state

    def _fitch_intersect(self, arrays):
        """
        Find the intersection of any number of 1D arrays.
        Return the sorted, unique values that are in all of the input arrays.
        Adapted from numpy.lib.arraysetops.intersect1d
        """
        def pairwise_intersect(arr1, arr2):
            s2 = set(arr2)
            b3 = [val for val in arr1 if val in s2]
            return b3

        arrays = list(arrays) # allow assignment
        N = len(arrays)
        while N > 1:
            arr1 = arrays.pop()
            arr2 = arrays.pop()
            arr = pairwise_intersect(arr1, arr2)
            arrays.append(arr)
            N = len(arrays)

        return arrays[0]



###################################################################
### Maximum Likelihood
###################################################################

    def ancestral_likelihood(self):
        """
        Calculate the likelihood of the given realization of the sequences in
        the tree

        Returns
        -------

         log_lh : float
            The tree likelihood given the sequences
        """
        log_lh = np.zeros(self.tree.root.cseq.shape[0])
        for node in self.tree.find_clades(order='postorder'):

            if node.up is None: #  root node
                # 0-1 profile
                profile = seq_utils.seq2prof(node.cseq, self.gtr.profile_map)
                # get the probabilities to observe each nucleotide
                profile *= self.gtr.Pi
                profile = profile.sum(axis=1)
                log_lh += np.log(profile) # product over all characters
                continue

            t = node.branch_length

            indices = np.array([(np.argmax(self.gtr.alphabet==a),
                        np.argmax(self.gtr.alphabet==b)) for a, b in izip(node.up.cseq, node.cseq)])

            logQt = np.log(self.gtr.expQt(t))
            lh = logQt[indices[:, 1], indices[:, 0]]
            log_lh += lh

        return log_lh

    def _branch_length_to_gtr(self, node):
        """
        Set branch lengths to either mutation lengths of given branch lengths.
        The assigend values are to be used in the following ML analysis.
        """
        if self.use_mutation_length:
            return max(min_branch_length*self.one_mutation, node.mutation_length)
        else:
            return max(min_branch_length*self.one_mutation, node.branch_length)


    def _ml_anc_marginal(self, verbose=0, store_compressed=True, final=True,
                                            sample_from_profile=False,
                                            debug=False, **kwargs):
        """
        Perform marginal ML reconstruction of the ancestral states. In contrast to
        joint reconstructions, this needs to access the probabilities rather than only
        log probabilities and is hence handled by a separate function.

        Keyword Args
        ------------

         store_lh : bool
            If True, all likelihoods will be stored for all nodes. Useful for
            testing, diagnostics and if special post-processing is required.

         verbose :int
            How verbose the output should be
        """

        tree = self.tree
        # number of nucleotides changed from prev reconstruction
        N_diff = 0

        L = self.tree.get_terminals()[0].cseq.shape[0]
        n_states = self.gtr.alphabet.shape[0]
        self.logger("TreeAnc._ml_anc_marginal: type of reconstruction: Marginal", 2)

        self.logger("Walking up the tree, computing likelihoods... ", 3)
        #  set the leaves profiles
        for leaf in tree.get_terminals():
            # in any case, set the profile
            leaf.marginal_subtree_LH = seq_utils.seq2prof(leaf.cseq, self.gtr.profile_map)
            leaf.marginal_subtree_LH_prefactor = np.zeros(L)

        # propagate leaves -->> root, set the marginal-likelihood messages
        for node in tree.get_nonterminals(order='postorder'): #leaves -> root
            # regardless of what was before, set the profile to ones
            node.marginal_subtree_LH_prefactor = np.zeros(L)
            node.marginal_subtree_LH = np.ones((L, n_states)) # we will multiply it
            for ch in node.clades:
                ch.marginal_Lx = self.gtr.propagate_profile(ch.marginal_subtree_LH,
                    self._branch_length_to_gtr(ch), return_log=False) # raw prob to transfer prob up
                node.marginal_subtree_LH *= ch.marginal_Lx
                node.marginal_subtree_LH_prefactor += ch.marginal_subtree_LH_prefactor

            pre = node.marginal_subtree_LH.sum(axis=1) #sum over nucleotide states
            node.marginal_subtree_LH = (node.marginal_subtree_LH.T/pre).T # normalize so that the sum is 1
            node.marginal_subtree_LH_prefactor += np.log(pre) # and store log-prefactor

        self.logger("Computing root node sequence and total tree likelihood...",3)
        # reconstruct the root node sequence
        tree.root.marginal_subtree_LH *= self.gtr.Pi # Msg to the root from the distant part (equ frequencies)
        pre=tree.root.marginal_subtree_LH.sum(axis=1)
        tree.root.marginal_profile = (tree.root.marginal_subtree_LH.T/pre).T
        tree.root.marginal_subtree_LH_prefactor += np.log(pre)

        # choose sequence characters from this profile.
        # treat root node differently to avoid piling up mutations on the longer branch
        if sample_from_profile=='root':
            root_sample_from_profile = True
            other_sample_from_profile = False
        elif isinstance(sample_from_profile, bool):
            root_sample_from_profile = sample_from_profile
            other_sample_from_profile = sample_from_profile

        seq, prof_vals, idxs = seq_utils.prof2seq(tree.root.marginal_profile,
                                                  self.gtr, sample_from_prof=root_sample_from_profile)

        self.tree.sequence_LH = np.log(prof_vals) + tree.root.marginal_subtree_LH_prefactor
        self.tree.sequence_marginal_LH = (self.tree.sequence_LH*self.multiplicity).sum()
        self.tree.root.cseq = seq
        if final:
            self.tree.root.sequence = self.expanded_sequence(self.tree.root)

        # need this fake msg to account for the complementary subtree when traversing tree back
        tree.root.seq_msg_from_parent = np.repeat([self.gtr.Pi], len(tree.root.cseq), axis=0)

        self.logger("Walking down the tree, computing maximum likelihood sequences...",3)
        # propagate root -->> leaves, reconstruct the internal node sequences
        # provided the upstream message + the message from the complementary subtree
        for node in tree.find_clades(order='preorder'):
            if node.up is None: # skip if node is root
                continue

            # integrate the information coming from parents with the information
            # of all children my multiplying it to the prev computed profile
            tmp_msg = np.copy(node.up.seq_msg_from_parent)
            for c in node.up.clades:
                if c != node:
                    tmp_msg*=c.marginal_Lx
            norm_vector = tmp_msg.sum(axis=1)
            tmp_msg=(tmp_msg.T/norm_vector).T
            node.seq_msg_from_parent = self.gtr.propagate_profile(tmp_msg,
                                            self._branch_length_to_gtr(node), return_log=False)
            node.marginal_profile = node.marginal_subtree_LH * node.seq_msg_from_parent

            norm_vector = node.marginal_profile.sum(axis=1)
            node.marginal_profile=(node.marginal_profile.T/norm_vector).T
            # choose sequence based maximal marginal LH.
            seq, prof_vals, idxs = seq_utils.prof2seq(node.marginal_profile, self.gtr,
                                                      sample_from_prof=other_sample_from_profile)

            if hasattr(node, 'cseq') and node.cseq is not None:
                N_diff += (seq!=node.cseq).sum()
            else:
                N_diff += L

            #assign new sequence
            node.cseq = seq
            if final:
                node.sequence = self.expanded_sequence(node)
                node.mutations = self.get_mutations(node)


        # note that the root doesn't contribute to N_diff (intended, since root sequence is often ambiguous)
        self.logger("TreeAnc._ml_anc_marginal: ...done", 3)
        if store_compressed:
            self._store_compressed_sequence_pairs()

        # do clean-up:
        if not debug:
            for node in self.tree.find_clades():
                del node.marginal_subtree_LH
                del node.marginal_subtree_LH_prefactor
                del node.seq_msg_from_parent

        return N_diff


    def _ml_anc_joint(self, verbose=0, store_compressed=True, final=True,
                                        sample_from_profile=False,
                                        debug=False, **kwargs):

        """
        Perform joint ML reconstruction of the ancestral states. In contrast to
        marginal reconstructions, this only needs to compare and multiply LH and
        can hence operate in log space.

        Keyword Args
        ------------

         store_lh : bool
            If True, all likelihoods will be stored for all nodes. Useful for
            testing, diagnostics and if special post-processing is required.

         verbose : int
            How verbose the output should be

        """
        N_diff = 0 # number of sites differ from perv reconstruction
        L = self.tree.get_terminals()[0].cseq.shape[0]
        n_states = self.gtr.alphabet.shape[0]

        self.logger("TreeAnc._ml_anc_joint: type of reconstruction: Joint", 2)

        self.logger("TreeAnc._ml_anc_joint: Walking up the tree, computing likelihoods... ", 3)
        # for the internal nodes, scan over all states j of this node, maximize the likelihood
        for node in self.tree.find_clades(order='postorder'):
            if node.up is None:
                node.joint_Cx=None # not needed for root

            # preallocate storage
            node.joint_Lx = np.zeros((L, n_states))             # likelihood array
            node.joint_Cx = np.zeros((L, n_states), dtype=int)  # max LH indices
            branch_len = self._branch_length_to_gtr(node)
            # transition matrix from parent states to the current node states.
            # denoted as Pij(i), where j - parent state, i - node state
            log_transitions = np.log(self.gtr.expQt(branch_len))

            if node.is_terminal():
                msg_from_children = np.log(np.maximum(seq_utils.seq2prof(node.cseq, self.gtr.profile_map), ttconf.TINY_NUMBER))
                msg_from_children[np.isnan(msg_from_children) | np.isinf(msg_from_children)] = -ttconf.BIG_NUMBER
            else:
                # Product (sum-Log) over all child subtree likelihoods.
                # this is prod_ch L_x(i)
                msg_from_children = np.sum(np.stack([c.joint_Lx for c in node.clades], axis=0), axis=0)

            # for every possible state of the parent node,
            # get the best state of the current node
            # and compute the likelihood of this state
            for char_i, char in enumerate(self.gtr.alphabet):
                # Pij(i) * L_ch(i) for given parent state j
                msg_to_parent = (log_transitions.T[char_i, :] + msg_from_children)
                # For this parent state, choose the best state of the current node:
                node.joint_Cx[:, char_i] = msg_to_parent.argmax(axis=1)
                # compute the likelihood of the best state of the current node
                # given the state of the parent (char_i)
                node.joint_Lx[:, char_i] = msg_to_parent.max(axis=1)

        # root node profile = likelihood of the total tree
        msg_from_children = np.sum(np.stack([c.joint_Lx for c in self.tree.root.clades], axis = 0), axis=0)
        # Pi(i) * Prod_ch Lch(i)
        self.tree.root.joint_Lx = msg_from_children + np.log(self.gtr.Pi)
        normalized_profile = (self.tree.root.joint_Lx.T - self.tree.root.joint_Lx.max(axis=1)).T

        # choose sequence characters from this profile.
        # treat root node differently to avoid piling up mutations on the longer branch
        if sample_from_profile=='root':
            root_sample_from_profile = True
        elif isinstance(sample_from_profile, bool):
            root_sample_from_profile = sample_from_profile

        seq, anc_lh_vals, idxs = seq_utils.prof2seq(np.exp(normalized_profile),
                                    self.gtr, sample_from_prof = root_sample_from_profile)

        # compute the likelihood of the most probable root sequence
        self.tree.sequence_LH = np.choose(idxs, self.tree.root.joint_Lx.T)
        self.tree.sequence_joint_LH = (self.tree.sequence_LH*self.multiplicity).sum()
        self.tree.root.cseq = seq
        self.tree.root.seq_idx = idxs
        if final:
            self.tree.root.sequence = self.expanded_sequence(self.tree.root)

        self.logger("TreeAnc._ml_anc_joint: Walking down the tree, computing maximum likelihood sequences...",3)
        # for each node, resolve the conditioning on the parent node
        for node in self.tree.find_clades(order='preorder'):

            # root node has no mutations, everything else has been alread y set
            if node.up is None:
                node.mutations = []
                continue

            # choose the value of the Cx(i), corresponding to the state of the
            # parent node i. This is the state of the current node
            node.seq_idx = np.choose(node.up.seq_idx, node.joint_Cx.T)
            # reconstruct seq, etc
            tmp_sequence = np.choose(node.seq_idx, self.gtr.alphabet)
            if hasattr(node, 'sequence') and node.cseq is not None:
                N_diff += (tmp_sequence!=node.cseq).sum()
            else:
                N_diff += L

            node.cseq = tmp_sequence
            if final:
                node.mutations = self.get_mutations(node)
                node.sequence = self.expanded_sequence(node)


        self.logger("TreeAnc._ml_anc_joint: ...done", 3)
        if store_compressed:
            self._store_compressed_sequence_pairs()

        # do clean-up
        if not debug:
            for node in self.tree.find_clades(order='preorder'):
                del node.joint_Lx
                del node.joint_Cx
                del node.seq_idx

        return N_diff


    def _store_compressed_sequence_to_node(self, node):
        """
        make a compressed representation of a pair of sequences only counting
        the number of times a particular pair of states (e.g. (A,T)) is observed
        the the aligned sequences of parent and child.

        Parameters
        -----------

         node : PhyloTree.Clade
            Tree node. **Note** because the method operates
            on the sequences on both sides of a branch, sequence reconstruction
            must be performed prior to calling this method.

        """
        seq_pairs, multiplicity = self.gtr.compress_sequence_pair(node.up.cseq,
                                              node.cseq,
                                              pattern_multiplicity = self.multiplicity,
                                              ignore_gaps = self.ignore_gaps)
        node.compressed_sequence = {'pair':seq_pairs, 'multiplicity':multiplicity}


    def _store_compressed_sequence_pairs(self):
        """
        Traverse the tree, and for each node store the compressed sequence pair.
        **Note** sequence reconstruction should be performed prior to calling
        this method.
        """
        self.logger("TreeAnc._store_compressed_sequence_pairs...",2)
        for node in self.tree.find_clades():
            if node.up is None:
                continue
            self._store_compressed_sequence_to_node(node)
        self.logger("TreeAnc._store_compressed_sequence_pairs...done",3)


###################################################################
### Branch length
###################################################################
    def optimize_branch_len(self, **kwargs):
        self.optimize_branch_length(**kwargs)

    def optimize_branch_length(self, **kwargs):
        """
        Perform ML optimization for the branch lengths of the whole tree or any
        subtree. **Note** this method assumes that each node stores information
        about its sequence as numpy.array object (node.sequence attribute).
        Therefore, before calling this method, sequence reconstruction with
        either of the available models must be performed.

        Keyword Args
        ------------

         verbose : int
            Output detalization

         store_old : bool
            If True, the old lenths will be saved in node._old_dist attribute.
            Useful for testing, and special post-processing.

        Returns
        -------
         None, the phylogenetic tree is modified in-place.

        """

        self.logger("TreeAnc.optimize_branch_length: running branch length optimization...",1)

        verbose = 0
        store_old_dist = False

        if 'verbose' in kwargs:
            verbose = int(kwargs['verbose'])
        if 'store_old' in kwargs:
            store_old_dist = kwargs['store_old'] == True

        for node in self.tree.find_clades(order='postorder'):
            if node.up is None: continue # this is the root
            if store_old_dist:
                node._old_length = node.branch_length

            new_len = self.optimal_branch_length(node)

            if new_len < 0:
                continue

            self.logger("Optimization results: old_len=%.4f, new_len=%.4f "
                   " Updating branch length..."%(node.branch_length, new_len), 5)

            node.branch_length = new_len
            node.mutation_length=new_len

        # as branch lengths changed, the params must be fixed
        self.tree.root.up = None
        self.tree.root.dist2root = 0.0
        self._prepare_nodes()


    def optimal_branch_length(self, node):
        '''
        Calculate optimal branch length given the sequences of node and parent

        Parameters
        -----------

         node : PhyloTree.Clade
            TreeNode, attached to the branch.

        Returns
        -------

         new_len : float
            Optimal length of the given branch

        '''
        if node.up is None:
            return self.one_mutation

        parent = node.up
        if hasattr(node, 'compressed_sequence'):
            new_len = self.gtr.optimal_t_compressed(node.compressed_sequence['pair'],
                                                    node.compressed_sequence['multiplicity'])
        else:
            new_len = self.gtr.optimal_t(parent.cseq, node.cseq,
                                         pattern_multiplicity=self.multiplicity,
                                         ignore_gaps=self.ignore_gaps)
        return new_len


    def prune_short_branches(self):
        """
        If the branch length is less than the minimal value, remove the branch
        from the tree. **Requires** the ancestral sequence reconstruction
        """
        self.logger("TreeAnc.prune_short_branches: pruning short branches (max prob at zero)...", 1)
        for node in self.tree.find_clades():
            if node.up is None or node.is_terminal():
                continue

            # probability of the two seqs separated by zero time is not zero
            if self.gtr.prob_t(node.up.cseq, node.cseq, 0.0,
                               pattern_multiplicity=self.multiplicity) > 0.1:
                # re-assign the node children directly to its parent
                node.up.clades = [k for k in node.up.clades if k != node] + node.clades
                for clade in node.clades:
                    clade.up = node.up

    def optimize_sequences_and_branch_length(self,*args, **kwargs):
        """This method is a schortcut for :py:meth:`optimize_seq_and_branch_len`

        Iteratively set branch lengths and reconstruct ancestral sequences until
        the values of either former or latter do not change. The algorithm assumes
        knowing only the topology of the tree, and requires that sequences are assigned
        to all leaves of the tree. The first step is to pre-reconstruct ancestral
        states using Fitch reconstruction algorithm or ML using existing branch length
        estimates. Then, optimize branch lengths and re-do reconstruction until
        convergence using ML method.
        """
        self.optimize_seq_and_branch_len(*args,**kwargs)

    def optimize_seq_and_branch_len(self,reuse_branch_len=True,prune_short=True,
                                    max_iter=5, infer_gtr=False, **kwargs):
        """
        Iteratively set branch lengths and reconstruct ancestral sequences until
        the values of either former or latter do not change. The algorithm assumes
        knowing only the topology of the tree, and requires that sequences are assigned
        to all leaves of the tree. The first step is to pre-reconstruct ancestral
        states using Fitch reconstruction algorithm or ML using existing branch length
        estimates. Then, optimize branch lengths and re-do reconstruction until
        convergence using ML method.

        Parameters
        -----------

         reuse_branch_len : bool, default True
            If True, rely on the initial branch lenghts, and start with the
            Maximum-likelihood ancestral sequence inference using existing branch
            lengths. Otherwise, initial reconstruction of ancestral states with
            Fitch algorithm, which uses only the tree topology.

         prune_short : bool, default True
            If True, the branches with zero optimal length will be pruned from
            the tree hence creating polytomies. The polytomies could be further
            processde using resolve_polytomies from the TreeTime class.

        """
        self.logger("TreeAnc.optimize_sequences_and_branch_length: sequences...", 1)
        if reuse_branch_len:
            N_diff = self.reconstruct_anc(method='ml', infer_gtr=infer_gtr, **kwargs)
        else:
            N_diff = self.reconstruct_anc(method='fitch', infer_gtr=infer_gtr, **kwargs)

        self.optimize_branch_len(verbose=0, store_old=False)

        n = 0
        while n<max_iter:
            n += 1
            if prune_short:
                self.prune_short_branches()
            N_diff = self.reconstruct_anc(method='ml', infer_gtr=False,**kwargs)

            self.logger("TreeAnc.optimize_sequences_and_branch_length: Iteration %d."
                   " #Nuc changed since prev reconstructions: %d" %(n, N_diff), 2)

            if N_diff < 1:
                break
            self.optimize_branch_len(verbose=0, store_old=False)

        self.tree.unconstrained_sequence_LH = (self.tree.sequence_LH*self.multiplicity).sum()
        self._prepare_nodes() # fix dist2root and up-links after reconstruction
        self.logger("TreeAnc.optimize_sequences_and_branch_length: Unconstrained sequence LH:%f" % self.tree.unconstrained_sequence_LH , 2)
        return

###############################################################################
### Utility functions
###############################################################################
    def get_reconstructed_alignment(self):
        """
        Get the multiple sequence alignment including reconstructed sequences for
        the internal nodes.
        """
        from Bio.Align import MultipleSeqAlignment
        from Bio.Seq import Seq
        from Bio.SeqRecord import SeqRecord
        self.logger("TreeAnc.get_reconstructed_alignment ...",2)
        if not hasattr(self.tree.root, 'sequence'):
            self.logger("TreeAnc.reconstructed_alignment... reconstruction not yet done",3)
            self.reconstruct_anc('ml')

        new_aln = MultipleSeqAlignment([SeqRecord(id=n.name, seq=Seq("".join(n.sequence)), description="")
                                        for n in self.tree.find_clades()])

        return new_aln

if __name__=="__main__":
    from Bio import Phylo
    from StringIO import StringIO
    from Bio import Phylo,AlignIO

    tiny_tree = Phylo.read(StringIO("((A:.0060,B:.30)C:.030,D:.020)E:.004;"), 'newick')
    tiny_aln = AlignIO.read(StringIO(">A\nAAAAAAAAAAAAAAAAAAAAAAAAAAAAAAAAAAAAAAAAAAAAAAAAAAAAAAAAAAAAAAAAAAAAAAAAAAAAAAAAAAAAAAAAAAAAAAAAAAAAAAAAAAAAAAAAAAAAAAAAAAAAAAAAAAAAAAAAAAAAAAAAAAAAAAAAAAAAAAAAAAAAAAAAAAAAAAAAAAAAAAAAAAAAAAAAAAAAAAAAAAAAAAAAAAAAAAAAAAAAAAAAAAAAAAAAAAAAAAAAAAAAAAAAAAAAAAAACCCCCCCCCCCCCCCCCCCCCCCCCCCCCCCCCCCCCCCCCCCCCCCCCCCCCCCCCCCCCCCCCCCCCCCCCCCCCCCCCCCCCCCCCCCCCCCCCCCCCCCCCCCCCCCCCCCCCCCCCCCCCCCCCCCCCCCCCCCCCCCCCCCCCCCCCCCCCCCCCCCCCCCCCCCCCCCCCCCCCCCCCCCCCCCCCCCCCCCCCCCCCCCCCCCCCCCCCCCCCCCCCCCCCCCCCCCCCCCCCCCCCCCCCCCCCCCCGGGGGGGGGGGGGGGGGGGGGGGGGGGGGGGGGGGGGGGGGGGGGGGGGGGGGGGGGGGGGGGGGGGGGGGGGGGGGGGGGGGGGGGGGGGGGGGGGGGGGGGGGGGGGGGGGGGGGGGGGGGGGGGGGGGGGGGGGGGGGGGGGGGGGGGGGGGGGGGGGGGGGGGGGGGGGGGGGGGGGGGGGGGGGGGGGGGGGGGGGGGGGGGGGGGGGGGGGGGGGGGGGGGGGGGGGGGGGGGGGGGGGGGGGGGGGGGGTTTTTTTTTTTTTTTTTTTTTTTTTTTTTTTTTTTTTTTTTTTTTTTTTTTTTTTTTTTTTTTTTTTTTTTTTTTTTTTTTTTTTTTTTTTTTTTTTTTTTTTTTTTTTTTTTTTTTTTTTTTTTTTTTTTTTTTTTTTTTTTTTTTTTTTTTTTTTTTTTTTTTTTTTTTTTTTTTTTTTTTTTTTTTTTTTTTTTTTTTTTTTTTTTTTTTTTTTTTTTTTTTTTTTTTTTTTTTTTTTTTTTTTTTTTTTTTT\n"
                                     ">B\nAAAAAAAAAAAAAAAAAAAAAAAAAAAAAAAAAAAAAAAAAAAAAAAAAAAAAAAAAAAAAAAACCCCCCCCCCCCCCCCCCCCCCCCCCCCCCCCCCCCCCCCCCCCCCCCCCCCCCCCCCCCCCCCGGGGGGGGGGGGGGGGGGGGGGGGGGGGGGGGGGGGGGGGGGGGGGGGGGGGGGGGGGGGGGGGTTTTTTTTTTTTTTTTTTTTTTTTTTTTTTTTTTTTTTTTTTTTTTTTTTTTTTTTTTTTTTTTAAAAAAAAAAAAAAAAAAAAAAAAAAAAAAAAAAAAAAAAAAAAAAAAAAAAAAAAAAAAAAAACCCCCCCCCCCCCCCCCCCCCCCCCCCCCCCCCCCCCCCCCCCCCCCCCCCCCCCCCCCCCCCCGGGGGGGGGGGGGGGGGGGGGGGGGGGGGGGGGGGGGGGGGGGGGGGGGGGGGGGGGGGGGGGGTTTTTTTTTTTTTTTTTTTTTTTTTTTTTTTTTTTTTTTTTTTTTTTTTTTTTTTTTTTTTTTTAAAAAAAAAAAAAAAAAAAAAAAAAAAAAAAAAAAAAAAAAAAAAAAAAAAAAAAAAAAAAAAACCCCCCCCCCCCCCCCCCCCCCCCCCCCCCCCCCCCCCCCCCCCCCCCCCCCCCCCCCCCCCCCGGGGGGGGGGGGGGGGGGGGGGGGGGGGGGGGGGGGGGGGGGGGGGGGGGGGGGGGGGGGGGGGTTTTTTTTTTTTTTTTTTTTTTTTTTTTTTTTTTTTTTTTTTTTTTTTTTTTTTTTTTTTTTTTAAAAAAAAAAAAAAAAAAAAAAAAAAAAAAAAAAAAAAAAAAAAAAAAAAAAAAAAAAAAAAAACCCCCCCCCCCCCCCCCCCCCCCCCCCCCCCCCCCCCCCCCCCCCCCCCCCCCCCCCCCCCCCCGGGGGGGGGGGGGGGGGGGGGGGGGGGGGGGGGGGGGGGGGGGGGGGGGGGGGGGGGGGGGGGGTTTTTTTTTTTTTTTTTTTTTTTTTTTTTTTTTTTTTTTTTTTTTTTTTTTTTTTTTTTTTTTT\n"
                                     ">C\nAAAAAAAAAAAAAAAACCCCCCCCCCCCCCCCGGGGGGGGGGGGGGGGTTTTTTTTTTTTTTTTAAAAAAAAAAAAAAAACCCCCCCCCCCCCCCCGGGGGGGGGGGGGGGGTTTTTTTTTTTTTTTTAAAAAAAAAAAAAAAACCCCCCCCCCCCCCCCGGGGGGGGGGGGGGGGTTTTTTTTTTTTTTTTAAAAAAAAAAAAAAAACCCCCCCCCCCCCCCCGGGGGGGGGGGGGGGGTTTTTTTTTTTTTTTTAAAAAAAAAAAAAAAACCCCCCCCCCCCCCCCGGGGGGGGGGGGGGGGTTTTTTTTTTTTTTTTAAAAAAAAAAAAAAAACCCCCCCCCCCCCCCCGGGGGGGGGGGGGGGGTTTTTTTTTTTTTTTTAAAAAAAAAAAAAAAACCCCCCCCCCCCCCCCGGGGGGGGGGGGGGGGTTTTTTTTTTTTTTTTAAAAAAAAAAAAAAAACCCCCCCCCCCCCCCCGGGGGGGGGGGGGGGGTTTTTTTTTTTTTTTTAAAAAAAAAAAAAAAACCCCCCCCCCCCCCCCGGGGGGGGGGGGGGGGTTTTTTTTTTTTTTTTAAAAAAAAAAAAAAAACCCCCCCCCCCCCCCCGGGGGGGGGGGGGGGGTTTTTTTTTTTTTTTTAAAAAAAAAAAAAAAACCCCCCCCCCCCCCCCGGGGGGGGGGGGGGGGTTTTTTTTTTTTTTTTAAAAAAAAAAAAAAAACCCCCCCCCCCCCCCCGGGGGGGGGGGGGGGGTTTTTTTTTTTTTTTTAAAAAAAAAAAAAAAACCCCCCCCCCCCCCCCGGGGGGGGGGGGGGGGTTTTTTTTTTTTTTTTAAAAAAAAAAAAAAAACCCCCCCCCCCCCCCCGGGGGGGGGGGGGGGGTTTTTTTTTTTTTTTTAAAAAAAAAAAAAAAACCCCCCCCCCCCCCCCGGGGGGGGGGGGGGGGTTTTTTTTTTTTTTTTAAAAAAAAAAAAAAAACCCCCCCCCCCCCCCCGGGGGGGGGGGGGGGGTTTTTTTTTTTTTTTT\n"
                                     ">D\nAAAACCCCGGGGTTTTAAAACCCCGGGGTTTTAAAACCCCGGGGTTTTAAAACCCCGGGGTTTTAAAACCCCGGGGTTTTAAAACCCCGGGGTTTTAAAACCCCGGGGTTTTAAAACCCCGGGGTTTTAAAACCCCGGGGTTTTAAAACCCCGGGGTTTTAAAACCCCGGGGTTTTAAAACCCCGGGGTTTTAAAACCCCGGGGTTTTAAAACCCCGGGGTTTTAAAACCCCGGGGTTTTAAAACCCCGGGGTTTTAAAACCCCGGGGTTTTAAAACCCCGGGGTTTTAAAACCCCGGGGTTTTAAAACCCCGGGGTTTTAAAACCCCGGGGTTTTAAAACCCCGGGGTTTTAAAACCCCGGGGTTTTAAAACCCCGGGGTTTTAAAACCCCGGGGTTTTAAAACCCCGGGGTTTTAAAACCCCGGGGTTTTAAAACCCCGGGGTTTTAAAACCCCGGGGTTTTAAAACCCCGGGGTTTTAAAACCCCGGGGTTTTAAAACCCCGGGGTTTTAAAACCCCGGGGTTTTAAAACCCCGGGGTTTTAAAACCCCGGGGTTTTAAAACCCCGGGGTTTTAAAACCCCGGGGTTTTAAAACCCCGGGGTTTTAAAACCCCGGGGTTTTAAAACCCCGGGGTTTTAAAACCCCGGGGTTTTAAAACCCCGGGGTTTTAAAACCCCGGGGTTTTAAAACCCCGGGGTTTTAAAACCCCGGGGTTTTAAAACCCCGGGGTTTTAAAACCCCGGGGTTTTAAAACCCCGGGGTTTTAAAACCCCGGGGTTTTAAAACCCCGGGGTTTTAAAACCCCGGGGTTTTAAAACCCCGGGGTTTTAAAACCCCGGGGTTTTAAAACCCCGGGGTTTTAAAACCCCGGGGTTTTAAAACCCCGGGGTTTTAAAACCCCGGGGTTTTAAAACCCCGGGGTTTTAAAACCCCGGGGTTTTAAAACCCCGGGGTTTTAAAACCCCGGGGTTTTAAAACCCCGGGGTTTTAAAACCCCGGGGTTTTAAAACCCCGGGGTTTT\n"
                                     ">E\nACGTACGTACGTACGTACGTACGTACGTACGTACGTACGTACGTACGTACGTACGTACGTACGTACGTACGTACGTACGTACGTACGTACGTACGTACGTACGTACGTACGTACGTACGTACGTACGTACGTACGTACGTACGTACGTACGTACGTACGTACGTACGTACGTACGTACGTACGTACGTACGTACGTACGTACGTACGTACGTACGTACGTACGTACGTACGTACGTACGTACGTACGTACGTACGTACGTACGTACGTACGTACGTACGTACGTACGTACGTACGTACGTACGTACGTACGTACGTACGTACGTACGTACGTACGTACGTACGTACGTACGTACGTACGTACGTACGTACGTACGTACGTACGTACGTACGTACGTACGTACGTACGTACGTACGTACGTACGTACGTACGTACGTACGTACGTACGTACGTACGTACGTACGTACGTACGTACGTACGTACGTACGTACGTACGTACGTACGTACGTACGTACGTACGTACGTACGTACGTACGTACGTACGTACGTACGTACGTACGTACGTACGTACGTACGTACGTACGTACGTACGTACGTACGTACGTACGTACGTACGTACGTACGTACGTACGTACGTACGTACGTACGTACGTACGTACGTACGTACGTACGTACGTACGTACGTACGTACGTACGTACGTACGTACGTACGTACGTACGTACGTACGTACGTACGTACGTACGTACGTACGTACGTACGTACGTACGTACGTACGTACGTACGTACGTACGTACGTACGTACGTACGTACGTACGTACGTACGTACGTACGTACGTACGTACGTACGTACGTACGTACGTACGTACGTACGTACGTACGTACGTACGTACGTACGTACGTACGTACGTACGTACGTACGTACGTACGTACGTACGTACGTACGTACGTACGTACGTACGTACGTACGTACGTACGTACGTACGTACGTACGTACGTACGTACGTACGTACGTACGTACGTACGT\n"), 'fasta')

    mygtr = GTR.custom(alphabet = np.array(['A', 'C', 'G', 'T']),
                       pi = np.array([0.25, 0.95, 0.005, 0.05]), W=np.ones((4,4)))

    myTree = TreeAnc(gtr=mygtr, tree = tiny_tree,
                        aln =tiny_aln, verbose = 4)

    logLH = myTree.ancestral_likelihood()
    LH = np.exp(logLH)
    print ("Net probability (for all possible realizations): " + str(np.exp(logLH).sum()))
    print (np.exp(logLH))<|MERGE_RESOLUTION|>--- conflicted
+++ resolved
@@ -22,7 +22,6 @@
     alignment, making ancestral state inferrence
     """
 
-<<<<<<< HEAD
     def __init__(self, tree=None, aln=None, gtr=None, fill_overhangs=True, verbose = ttconf.VERBOSE, **kwargs):
         """
         TreeAnc constructor. It prepares tree, attach sequences to the leaf nodes,
@@ -64,10 +63,6 @@
           Keyword arguments to construct GTR model
 
         """
-=======
-    def __init__(self, tree=None, aln=None, gtr=None, fill_overhangs=True,
-                 verbose = ttconf.VERBOSE, **kwargs):
->>>>>>> 586b25ae
         if tree is None:
             raise("TreeAnc requires a tree!")
         self.__version__ = __version__
@@ -94,7 +89,6 @@
             self._attach_sequences_to_nodes()
 
     def logger(self, msg, level, warn=False):
-<<<<<<< HEAD
         """
         Print log message *msg* to stdout.
 
@@ -113,10 +107,7 @@
             regardless of its log-level.
 
         """
-        if level<self.verbose or warn:
-=======
-        if level<self.verbose or (warn and level<=self.verbose):
->>>>>>> 586b25ae
+         if level<self.verbose or (warn and level<=self.verbose):
             dt = time.time() - self.t_start
             outstr = '\n' if level<2 else ''
             outstr+=format(dt, '4.2f')+'\t'
@@ -173,11 +164,12 @@
             attempted to be created through GTR.standard() interface. In case
             GTR instance is passed, it is directly set as the class attribute
 
-<<<<<<< HEAD
-=======
-         - All parameters needed for the gtr creation. If none passed, defaults are assumed.
+        Keyword Args
+	------------
+
+         All parameters needed for the gtr creation. If none passed, defaults are assumed.
            Refer to the particular GTR models for the exact parameter values
->>>>>>> 586b25ae
+
         """
         if type(in_gtr)==str:
             self._gtr = GTR.standard(model=in_gtr, **kwargs)
@@ -262,20 +254,11 @@
             self.logger("TreeAnc.aln: sequences not yet attached to tree", 3, warn=True)
 
 
-<<<<<<< HEAD
-    def _attach_sequences_to_nodes(self):
-        """
-        Make reduced alignment, and set compressed sequences to the leaf nodes
-        of the tree
-        """
-        # loop over tree,
-=======
     def attach_sequences_to_nodes(self):
         '''
-        for each node of the tree, check whether there is a sequence available
+        For each node of the tree, check whether there is a sequence available
         in the alignment and assign this sequence as a character array
         '''
->>>>>>> 586b25ae
         failed_leaves= 0
         dic_aln = {k.name: seq_utils.seq2array(k.seq, fill_overhangs=self.fill_overhangs,
                                                ambiguous_character=self.gtr.ambiguous)
